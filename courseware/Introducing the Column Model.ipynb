{
 "metadata": {
  "name": "",
<<<<<<< HEAD
  "signature": "sha256:e1952616d5b6c61a952dfa723c9e74922cb8a9033cbddcd34070df675baa9359"
=======
  "signature": "sha256:691ccae06f2e23984af9f03811134397f09d9fe16458c90cef4d5485a3e6a478"
>>>>>>> 83de1433
 },
 "nbformat": 3,
 "nbformat_minor": 0,
 "worksheets": [
  {
   "cells": [
    {
     "cell_type": "heading",
     "level": 1,
     "metadata": {},
     "source": [
      "Introducing the Column Model"
     ]
    },
    {
     "cell_type": "heading",
     "level": 2,
     "metadata": {},
     "source": [
      "About this exercise:"
     ]
    },
    {
     "cell_type": "markdown",
     "metadata": {},
     "source": [
      "There are two goals for this (hopefully straightforward) exercise:\n",
      "\n",
      "1. To introduce you to working with files and modules in Python\n",
      "2. To introduce the column radiation model\n",
      "\n",
      "We will be working with this same model code for the next few weeks.\n",
      "\n",
      "Your job is to go through the whole exercise. There are 3 questions clearly marked below for you to answer. Hand in ONLY your answers to those questions."
     ]
    },
    {
     "cell_type": "heading",
     "level": 4,
     "metadata": {},
     "source": [
      "Please DO NOT just copy and paste the examples from here. Type them in yourself! This is MUCH better way to learn what you are doing."
     ]
    },
    {
     "cell_type": "heading",
     "level": 3,
     "metadata": {},
     "source": [
      "Answers are due on Tuesday February 25, 2014"
     ]
    },
    {
     "cell_type": "heading",
     "level": 2,
     "metadata": {},
     "source": [
      "About Python modules:"
     ]
    },
    {
     "cell_type": "markdown",
     "metadata": {},
     "source": [
      "Every time we use the import statement in Python, the interpreter loads instructions from a file, usually with the extension .py at the end of the file name.\n",
      "\n",
      "For example if we typed 'import foo' the interpreter would try to open and read a file called 'foo.py'\n",
      "\n",
      "This file would contain the same types of Python code that you have been entering manually on the command line, e.g. definitions of variables and functions.\n",
      "\n",
      "The real beauty of the import statement is that it makes the Python language very modular. With one 'import' we can have access to all kinds of useful code.\n",
      "\n",
      "To then access variables and functions in a module, we usually type the name of the module, followed by period (.), followed by the variable or function name. You've already seen a bit of this with the netCDF4 module you used in the last homework. You'll practice these skills again here."
     ]
    },
    {
     "cell_type": "code",
     "collapsed": false,
     "input": [
      "%matplotlib inline\n",
      "import numpy as np\n",
      "from climlab import constants as const\n",
      "from climlab import column"
     ],
     "language": "python",
     "metadata": {},
     "outputs": [],
     "prompt_number": 1
    },
    {
     "cell_type": "heading",
     "level": 2,
     "metadata": {},
     "source": [
      "Obtaining the code files for the Column Model"
     ]
    },
    {
     "cell_type": "markdown",
     "metadata": {},
     "source": [
      "### This is out of date and needs to be revised...\n",
      "###  we have changed the name to column.py, put it in the package called climlab, etc.\n",
      "\n",
      "You will need to download two .py files from the class website. 'ColumnModel.py' has the actual model code, and 'ClimateUtils.py' has a bunch of useful constants and functions that we will use repeatedly throughout the semester.  Find links to the code on the class web page:\n",
      "<http://www.atmos.albany.edu/facstaff/brose/classes/ENV480_Spring2014/styled-5/index.html>\n",
      "\n",
      "You need to choose a directory on your computer to work in (or create a new one). Save both .py files to this directory.\n",
      "\n",
      "Then, open up Canopy and try this:"
     ]
    },
    {
     "cell_type": "code",
     "collapsed": false,
     "input": [
      "import ColumnModel"
     ],
     "language": "python",
     "metadata": {},
     "outputs": [
      {
       "ename": "ImportError",
       "evalue": "No module named ColumnModel",
       "output_type": "pyerr",
       "traceback": [
        "\u001b[0;31m---------------------------------------------------------------------------\u001b[0m\n\u001b[0;31mImportError\u001b[0m                               Traceback (most recent call last)",
        "\u001b[0;32m<ipython-input-2-5933880538c1>\u001b[0m in \u001b[0;36m<module>\u001b[0;34m()\u001b[0m\n\u001b[0;32m----> 1\u001b[0;31m \u001b[0;32mimport\u001b[0m \u001b[0mColumnModel\u001b[0m\u001b[0;34m\u001b[0m\u001b[0m\n\u001b[0m",
        "\u001b[0;31mImportError\u001b[0m: No module named ColumnModel"
       ]
      }
     ],
     "prompt_number": 2
    },
    {
     "cell_type": "markdown",
     "metadata": {},
     "source": [
      "What happened? Did you get an error message such as this:"
     ]
    },
    {
     "cell_type": "raw",
     "metadata": {},
     "source": [
      "---------------------------------------------------------------------------\n",
      "ImportError                               Traceback (most recent call last)\n",
      "<ipython-input-1-5933880538c1> in <module>()\n",
      "----> 1 import ColumnModel\n",
      "\n",
      "ImportError: No module named ColumnModel \n"
     ]
    },
    {
     "cell_type": "markdown",
     "metadata": {},
     "source": [
      "If so, the reason is that the Python interpreter is looking for a file called 'ColumnModel.py' but can't find it!\n",
      "\n",
      "This is because we haven't told Python where to look for it. The easiest thing to do is set Python's current working directory to the same directory where you saved the code files.\n",
      "\n",
      "Find the little arrow on the right-hand side of the Canopy window, just above your interpreter box. Clicking on this arrow should make a window pop up allowing you to \"Change Working Directory...\"\n",
      "\n",
      "Choose the directory where the code files are sitting, and try the import statement again. No error message = a successful import!"
     ]
    },
    {
     "cell_type": "heading",
     "level": 2,
     "metadata": {},
     "source": [
      "Creating a new instance of the Column Model"
     ]
    },
    {
     "cell_type": "markdown",
     "metadata": {},
     "source": [
      "To begin working with the model, we just need to tell Python to create a new object called a 'column' that is defined in the file ColumnModel.py\n",
      "\n",
      "Try this:"
     ]
    },
    {
     "cell_type": "code",
     "collapsed": false,
     "input": [
      "mycolumn = column.Column( num_levels=2 )"
     ],
     "language": "python",
     "metadata": {},
     "outputs": [],
     "prompt_number": 3
    },
    {
     "cell_type": "markdown",
     "metadata": {},
     "source": [
      "You have just created a new column object. What is that? Let's take a look:"
     ]
    },
    {
     "cell_type": "code",
     "collapsed": false,
     "input": [
      "print mycolumn"
     ],
     "language": "python",
     "metadata": {},
     "outputs": [
      {
       "output_type": "stream",
       "stream": "stdout",
       "text": [
        "Instance of Column class with surface temperature 288.0 K, and 2 atmospheric levels.\n"
       ]
      }
     ],
     "prompt_number": 4
    },
    {
     "cell_type": "markdown",
     "metadata": {},
     "source": [
      "Try just typing mycolumn. and then hitting the tab key. You should see a list pop up. Everything on that list is the name of some object that is contained within mycolumn.\n",
      "\n",
      "\"Object\" is a very general concept. Everything in Python that has a name is an object. This includes variables (numbers, character strings, etc.), but also functions.\n",
      "\n",
      "Our object called mycolumn contains a bunch of data, and it also contains some functions that operate on those data.\n",
      "\n",
      "Try this:"
     ]
    },
    {
     "cell_type": "code",
     "collapsed": false,
     "input": [
      "print mycolumn.Ts\n",
      "print mycolumn.Tatm"
     ],
     "language": "python",
     "metadata": {},
     "outputs": [
      {
       "output_type": "stream",
       "stream": "stdout",
       "text": [
        "288.0\n",
        "[ 278.  200.]\n"
       ]
      }
     ],
     "prompt_number": 5
    },
    {
     "cell_type": "markdown",
     "metadata": {},
     "source": [
      "We will use the column object to model temperature in a column. What you just did above was to look at the temperatures currently stored in mycolumn, for the surface (a single number), and the atmosphere.\n",
      "\n",
      "When you created mycolumn a few lines ago, you specifically asked for a column with 2 levels in the atmosphere.\n",
      "\n",
      "We can see where those levels are in the atmosphere as follows:"
     ]
    },
    {
     "cell_type": "code",
     "collapsed": false,
     "input": [
      "print mycolumn.p"
     ],
     "language": "python",
     "metadata": {},
     "outputs": [
      {
       "output_type": "stream",
       "stream": "stdout",
       "text": [
        "[ 750.  250.]\n"
       ]
      }
     ],
     "prompt_number": 6
    },
    {
     "cell_type": "markdown",
     "metadata": {},
     "source": [
      "which is actually the pressure (in mb or hPa) at which we are specifying the temperature -- in this case essentially the lower and upper troposphere."
     ]
    },
    {
     "cell_type": "heading",
     "level": 3,
     "metadata": {},
     "source": [
      "So what does this code actually do?"
     ]
    },
    {
     "cell_type": "markdown",
     "metadata": {},
     "source": [
      "It calculates the warming and cooling of the air and the surface based on the grey radition approximation that we have looked at in class.\n",
      "\n",
      "I encourage you to look through the code. Try typing this:"
     ]
    },
    {
     "cell_type": "raw",
     "metadata": {},
     "source": [
      "edit ColumnModel"
     ]
    },
    {
     "cell_type": "markdown",
     "metadata": {},
     "source": [
      "You should find that the code is now displayed in your editor window. Have a look, but obviously don't fret about not understanding it at this point.\n",
      "\n",
      "Notice, though, that there are lots of comments sprinkled throughout the code. Comments in Python begin with # and are just words to help us understand the code. Comments are never executed by the Python interpreter.\n",
      "\n",
      "Convince yourself of this by typing something like this:"
     ]
    },
    {
     "cell_type": "code",
     "collapsed": false,
     "input": [
      "# this is not valid Python code"
     ],
     "language": "python",
     "metadata": {},
     "outputs": [],
     "prompt_number": 7
    },
    {
     "cell_type": "markdown",
     "metadata": {},
     "source": [
      "You might want to try typing the same thing without the # in front."
     ]
    },
    {
     "cell_type": "code",
     "collapsed": false,
     "input": [
      "this is not valid Python code"
     ],
     "language": "python",
     "metadata": {},
     "outputs": [
      {
       "ename": "SyntaxError",
       "evalue": "invalid syntax (<ipython-input-8-146db698be12>, line 1)",
       "output_type": "pyerr",
       "traceback": [
        "\u001b[0;36m  File \u001b[0;32m\"<ipython-input-8-146db698be12>\"\u001b[0;36m, line \u001b[0;32m1\u001b[0m\n\u001b[0;31m    this is not valid Python code\u001b[0m\n\u001b[0m                           ^\u001b[0m\n\u001b[0;31mSyntaxError\u001b[0m\u001b[0;31m:\u001b[0m invalid syntax\n"
       ]
      }
     ],
     "prompt_number": 8
    },
    {
     "cell_type": "heading",
     "level": 3,
     "metadata": {},
     "source": [
      "OK but what does this code actually do?"
     ]
    },
    {
     "cell_type": "markdown",
     "metadata": {},
     "source": [
      "It calculates the warming and cooling of the air and the surface based on the grey radition approximation that we have looked at in class.\n",
      "\n",
      "Try this:"
     ]
    },
    {
     "cell_type": "code",
     "collapsed": false,
     "input": [
      "mycolumn.longwave_heating()\n",
      "print mycolumn.LW_absorbed_sfc\n",
      "print mycolumn.LW_absorbed_atm"
     ],
     "language": "python",
     "metadata": {},
     "outputs": [
      {
       "output_type": "stream",
       "stream": "stdout",
       "text": [
        "-205.778892273\n",
        "[-116.44619732   87.88100973]\n"
       ]
      }
     ],
     "prompt_number": 9
    },
    {
     "cell_type": "markdown",
     "metadata": {},
     "source": [
      "What you just did was to call a function Longwave_Heating() that calculates how much longwave radiation is emitted up and down from each layer, and how much is absorbed by each layer (and the surface).\n",
      "\n",
      "You then printed out some quantities that were calculated and stored by the function, which are actually the heating rates at each level in W / m$^2$\n",
      "\n",
      "Now try this:"
     ]
    },
    {
     "cell_type": "code",
     "collapsed": false,
     "input": [
      "mycolumn.shortwave_heating()\n",
      "print mycolumn.SW_absorbed_sfc\n",
      "print mycolumn.SW_absorbed_atm"
     ],
     "language": "python",
     "metadata": {},
     "outputs": [
      {
       "output_type": "stream",
       "stream": "stdout",
       "text": [
        "239.2513\n",
        "[ 0.  0.]\n"
       ]
      }
     ],
     "prompt_number": 10
    },
    {
     "cell_type": "markdown",
     "metadata": {},
     "source": [
      "Hopefully this makes sense. Our code also calculates the energy absorbed due to shortwave (solar) radiation. The atmosphere is transparent to solar radiation in this model, so the absorption all occurs at the surface.\n",
      "\n",
      "Look in the code file to find where the function Shortwave_Heating() is defined. It's really just calculating\n",
      "$(1-\\alpha) Q$ based on some default parameter values for $alpha$ and $Q$. We'll think about changing the defaults later."
     ]
    },
    {
     "cell_type": "heading",
     "level": 3,
     "metadata": {},
     "source": [
      "Energy (im)balance in the column"
     ]
    },
    {
     "cell_type": "markdown",
     "metadata": {},
     "source": [
      "To get the total energy sources and sinks at each point, we just need to add up the shortwave and longwave terms:"
     ]
    },
    {
     "cell_type": "code",
     "collapsed": false,
     "input": [
      "print mycolumn.LW_absorbed_sfc +  mycolumn.SW_absorbed_sfc\n",
      "print mycolumn.LW_absorbed_atm +  mycolumn.SW_absorbed_atm"
     ],
     "language": "python",
     "metadata": {},
     "outputs": [
      {
       "output_type": "stream",
       "stream": "stdout",
       "text": [
        "33.472407727\n",
        "[-116.44619732   87.88100973]\n"
       ]
      }
     ],
     "prompt_number": 11
    },
    {
     "cell_type": "markdown",
     "metadata": {},
     "source": [
      "\n",
      "Evidently this column is NOT in energy balance! The surface is gaining energy at a rate 33 W / m$^2$, the lower atmosphere is losing energy at 116 W / m$^2$, and the upper atmosphere is gaining nearly 90 W / m$^2$."
     ]
    },
    {
     "cell_type": "heading",
     "level": 3,
     "metadata": {},
     "source": [
      "OK so what?"
     ]
    },
    {
     "cell_type": "markdown",
     "metadata": {},
     "source": [
      "The code will not just calculate the energy imbalance, but also change the temperatures in response to the imbalance. It does this by time-stepping, just like we did with the zero-dimensional model in the first homework."
     ]
    },
    {
     "cell_type": "code",
     "collapsed": false,
     "input": [
      "mycolumn.step_forward()\n",
      "print mycolumn.Ts\n",
      "print mycolumn.Tatm"
     ],
     "language": "python",
     "metadata": {},
     "outputs": [
      {
       "output_type": "stream",
       "stream": "stdout",
       "text": [
        "288.691654755\n",
        "[ 276.03590988  201.48228304]\n"
       ]
      }
     ],
     "prompt_number": 12
    },
    {
     "cell_type": "markdown",
     "metadata": {},
     "source": [
      "Here you just called a function `step_forward()` that computes the energy imbalance as you just did above, and then uses that imbalance to adjust the temperatures."
     ]
    },
    {
     "cell_type": "heading",
     "level": 2,
     "metadata": {},
     "source": [
      "HOMEWORK QUESTION 1"
     ]
    },
    {
     "cell_type": "markdown",
     "metadata": {},
     "source": [
      "Have the temperatures gone up or down at the surface and at each level from where they started? Why?\n",
      "\n",
      "(This is an easy question, not a trick question)"
     ]
    },
    {
     "cell_type": "heading",
     "level": 2,
     "metadata": {},
     "source": [
      "Timestepping to equilibrium"
     ]
    },
    {
     "cell_type": "markdown",
     "metadata": {},
     "source": [
      "Just like we did with the zero-dimensional model in the first homework, we will use loops to time-step the model towards equilibrium. Try this:"
     ]
    },
    {
     "cell_type": "code",
     "collapsed": false,
     "input": [
      "for n in range(10):\n",
      "    mycolumn.step_forward()\n",
      "    print mycolumn.Ts\n"
     ],
     "language": "python",
     "metadata": {},
     "outputs": [
      {
       "output_type": "stream",
       "stream": "stdout",
       "text": [
        "289.226209011\n",
        "289.631495465\n",
        "289.930790219\n",
        "290.143524496\n",
        "290.285892321\n",
        "290.37136734\n",
        "290.411140861\n",
        "290.41449201\n",
        "290.389099741\n",
        "290.341305316\n"
       ]
      }
     ],
     "prompt_number": 13
    },
    {
     "cell_type": "markdown",
     "metadata": {},
     "source": [
      "This little loop just repeated the call to Step_Forward 10 times, and printed out the surface temperature after each time step.\n",
      "\n",
      "Notice that the temperature is changing each time. That means we are not at equilibrium. Try it again!"
     ]
    },
    {
     "cell_type": "code",
     "collapsed": false,
     "input": [
      "for n in range(10):\n",
      "    mycolumn.step_forward()\n",
      "    print mycolumn.Ts"
     ],
     "language": "python",
     "metadata": {},
     "outputs": [
      {
       "output_type": "stream",
       "stream": "stdout",
       "text": [
        "290.276332746\n",
        "290.19847371\n",
        "290.111242519\n",
        "290.017505877\n",
        "289.9195915\n",
        "289.819378974\n",
        "289.718375753\n",
        "289.617780704\n",
        "289.518537221\n",
        "289.421377618\n"
       ]
      }
     ],
     "prompt_number": 14
    },
    {
     "cell_type": "markdown",
     "metadata": {},
     "source": [
      "Still changing, but not by as much.\n",
      "\n",
      "Here's a trick:"
     ]
    },
    {
     "cell_type": "code",
     "collapsed": false,
     "input": [
      "mycolumn.integrate_years(0.3)\n",
      "print mycolumn.Ts"
     ],
     "language": "python",
     "metadata": {},
     "outputs": [
      {
       "output_type": "stream",
       "stream": "stdout",
       "text": [
        "Integrating for 109 steps or 0.3 years.\n",
        "Total elapsed time is 0.355928203258 years."
       ]
      },
      {
       "output_type": "stream",
       "stream": "stdout",
       "text": [
        "\n",
        "287.809196108\n"
       ]
      }
     ],
     "prompt_number": 15
    },
    {
     "cell_type": "markdown",
     "metadata": {},
     "source": [
      "What you just did was to loop through the time-stepping procedure 100 times!\n",
      "\n",
      "Look at the code and find the function Step_Forward(). Do you see how the code creates a loop?\n",
      "\n",
      "In this case the function Step_Forward() takes an optional input argument which is the number of iterations through the loop. This number defaults to 1 if we don't specify it, which is what happened above!\n",
      "\n",
      "Has the model reached equilibrium yet? We can always keep on time-stepping and see if anything changes:"
     ]
    },
    {
     "cell_type": "code",
     "collapsed": false,
     "input": [
      "mycolumn.integrate_years(0.3)\n",
      "print mycolumn.Ts"
     ],
     "language": "python",
     "metadata": {},
     "outputs": [
      {
       "output_type": "stream",
       "stream": "stdout",
       "text": [
        "Integrating for 109 steps or 0.3 years.\n",
        "Total elapsed time is 0.654360312144 years."
       ]
      },
      {
       "output_type": "stream",
       "stream": "stdout",
       "text": [
        "\n",
        "287.846465832\n"
       ]
      }
     ],
     "prompt_number": 16
    },
    {
     "cell_type": "markdown",
     "metadata": {},
     "source": [
      "The changes are now minimal, and it is close to equilibrium.\n",
      "\n",
      "Let's look at the whole column temperature:"
     ]
    },
    {
     "cell_type": "code",
     "collapsed": false,
     "input": [
      "print mycolumn.Ts\n",
      "print mycolumn.Tatm"
     ],
     "language": "python",
     "metadata": {},
     "outputs": [
      {
       "output_type": "stream",
       "stream": "stdout",
       "text": [
        "287.846465832\n",
        "[ 252.94696175  229.43137686]\n"
       ]
      }
     ],
     "prompt_number": 17
    },
    {
     "cell_type": "heading",
     "level": 2,
     "metadata": {},
     "source": [
      "HOMEWORK QUESTION 2"
     ]
    },
    {
     "cell_type": "markdown",
     "metadata": {},
     "source": [
      "Compare the temperatures you found here (after time-stepping to equilibrium) with the radiative equilibrium temperatures we derived in class for this same model. Do they agree?"
     ]
    },
    {
     "cell_type": "heading",
     "level": 3,
     "metadata": {},
     "source": [
      "Greenhouse warming in the 2-layer model"
     ]
    },
    {
     "cell_type": "markdown",
     "metadata": {},
     "source": [
      "Now that our column is in equilibrium, let's look at the Outgoing Longwave Radiation. The model keeps track of this for us:"
     ]
    },
    {
     "cell_type": "code",
     "collapsed": false,
     "input": [
      "print mycolumn.OLR"
     ],
     "language": "python",
     "metadata": {},
     "outputs": [
      {
       "output_type": "stream",
       "stream": "stdout",
       "text": [
        "239.226073736\n"
       ]
      }
     ],
     "prompt_number": 18
    },
    {
     "cell_type": "markdown",
     "metadata": {},
     "source": [
      "This should hopefully be almost exactly equal to the shortwave absorption:"
     ]
    },
    {
     "cell_type": "code",
     "collapsed": false,
     "input": [
      "print mycolumn.SW_absorbed_sfc"
     ],
     "language": "python",
     "metadata": {},
     "outputs": [
      {
       "output_type": "stream",
       "stream": "stdout",
       "text": [
        "239.2513\n"
       ]
      }
     ],
     "prompt_number": 19
    },
    {
     "cell_type": "markdown",
     "metadata": {},
     "source": [
      "Now you are going to do a \"global warming\" experiment, like we started in class.\n",
      "\n",
      "The following will increase the emissivity / absorptivity of each layer by 10%, which is analagous to an increase in greenhouse gases in the atmosphere:"
     ]
    },
    {
     "cell_type": "code",
     "collapsed": false,
     "input": [
<<<<<<< HEAD
      "mycolumn.set_LW_emissivity(1.1 * mycolumn.eps)"
=======
      "print mycolumn.eps\n",
      "print mycolumn.LWtrans"
     ],
     "language": "python",
     "metadata": {},
     "outputs": [
      {
       "output_type": "stream",
       "stream": "stdout",
       "text": [
        "0.477374247427\n",
        "{'atm2space': array([ 0.52262575,  1.        ]), 'absorb': array([ 0.47737425,  0.47737425]), 'atm2atm': array([[ 0.,  1.],\n",
        "       [ 1.,  0.]]), 'sfc2space': 0.27313767725282423, 'sfc2atm': array([ 1.        ,  0.52262575]), 'trans': array([ 0.52262575,  0.52262575])}\n"
       ]
      }
     ],
     "prompt_number": 22
    },
    {
     "cell_type": "code",
     "collapsed": false,
     "input": [
      "mycolumn.eps = mycolumn.eps * 1.1"
>>>>>>> 83de1433
     ],
     "language": "python",
     "metadata": {},
     "outputs": [],
     "prompt_number": 20
    },
    {
     "cell_type": "markdown",
     "metadata": {},
     "source": [
      "Let's now re-calculate the longwave radiation with this new value of eps:"
     ]
    },
    {
     "cell_type": "code",
     "collapsed": false,
     "input": [
      "mycolumn.longwave_heating()"
     ],
     "language": "python",
     "metadata": {},
     "outputs": [],
     "prompt_number": 21
    },
    {
     "cell_type": "heading",
     "level": 2,
     "metadata": {},
     "source": [
      "HOMEWORK QUESTION 3"
     ]
    },
    {
     "cell_type": "markdown",
     "metadata": {},
     "source": [
      "Find the new value of OLR after this change. Is it larger or smaller than it was before we added greenhouse gases? What do you think should happen to the surface temperature as a result? Why?"
     ]
    },
    {
     "cell_type": "code",
     "collapsed": false,
     "input": [
      "print mycolumn.OLR"
     ],
     "language": "python",
     "metadata": {},
     "outputs": [
      {
       "output_type": "stream",
       "stream": "stdout",
       "text": [
        "228.163406834\n"
       ]
      }
     ],
     "prompt_number": 23
    },
    {
     "cell_type": "code",
     "collapsed": false,
     "input": [],
     "language": "python",
     "metadata": {},
     "outputs": []
    }
   ],
   "metadata": {}
  }
 ]
}<|MERGE_RESOLUTION|>--- conflicted
+++ resolved
@@ -1,11 +1,7 @@
 {
  "metadata": {
   "name": "",
-<<<<<<< HEAD
-  "signature": "sha256:e1952616d5b6c61a952dfa723c9e74922cb8a9033cbddcd34070df675baa9359"
-=======
   "signature": "sha256:691ccae06f2e23984af9f03811134397f09d9fe16458c90cef4d5485a3e6a478"
->>>>>>> 83de1433
  },
  "nbformat": 3,
  "nbformat_minor": 0,
@@ -839,33 +835,7 @@
      "cell_type": "code",
      "collapsed": false,
      "input": [
-<<<<<<< HEAD
       "mycolumn.set_LW_emissivity(1.1 * mycolumn.eps)"
-=======
-      "print mycolumn.eps\n",
-      "print mycolumn.LWtrans"
-     ],
-     "language": "python",
-     "metadata": {},
-     "outputs": [
-      {
-       "output_type": "stream",
-       "stream": "stdout",
-       "text": [
-        "0.477374247427\n",
-        "{'atm2space': array([ 0.52262575,  1.        ]), 'absorb': array([ 0.47737425,  0.47737425]), 'atm2atm': array([[ 0.,  1.],\n",
-        "       [ 1.,  0.]]), 'sfc2space': 0.27313767725282423, 'sfc2atm': array([ 1.        ,  0.52262575]), 'trans': array([ 0.52262575,  0.52262575])}\n"
-       ]
-      }
-     ],
-     "prompt_number": 22
-    },
-    {
-     "cell_type": "code",
-     "collapsed": false,
-     "input": [
-      "mycolumn.eps = mycolumn.eps * 1.1"
->>>>>>> 83de1433
      ],
      "language": "python",
      "metadata": {},
