This is a collection of Python code for simple climate modeling.
The code was originally developed in winter / spring 2014
in support of an undergraduate course at the University at Albany.

For some example on how to use these tools, see the course webpage at
http://www.atmos.albany.edu/facstaff/brose/classes/ENV480_Spring2014/

This code is freely available under the MIT license.
<<<<<<< HEAD
See the accompanying LICENSE.txt file.
=======
See the accompanying LICENSE file.
>>>>>>> a2088ad5

Brian Rose
Department of Atmospheric and Environmental Sciences
University at Albany
brose@albany.edu
October 2014

to do:
- merge orbital.py and orbital_extended.py
- create a superclass for a time-stepping model that is used by both
column.py and ebm.py<|MERGE_RESOLUTION|>--- conflicted
+++ resolved
@@ -6,11 +6,7 @@
 http://www.atmos.albany.edu/facstaff/brose/classes/ENV480_Spring2014/
 
 This code is freely available under the MIT license.
-<<<<<<< HEAD
-See the accompanying LICENSE.txt file.
-=======
 See the accompanying LICENSE file.
->>>>>>> a2088ad5
 
 Brian Rose
 Department of Atmospheric and Environmental Sciences
